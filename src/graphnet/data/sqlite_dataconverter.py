--- conflicted
+++ resolved
@@ -10,27 +10,17 @@
 from typing import Any, Dict, List
 
 from graphnet.data.i3extractor import I3TruthExtractor, I3FeatureExtractor
-<<<<<<< HEAD
 from graphnet.data.utilities.sqlite import run_sql_code, save_to_sql
-=======
 from graphnet.data.dataconverter import DataConverter
-from graphnet.data.utils import create_out_directory, pairwise_shuffle
+from graphnet.data.utils import pairwise_shuffle
 from graphnet.utilities.logging import get_logger
 
 logger = get_logger()
->>>>>>> b84fca4a
 
 try:
     from icecube import icetray, dataio  # pyright: reportMissingImports=false
 except ImportError:
-<<<<<<< HEAD
-    print("icecube package not available.")
-
-from graphnet.data.dataconverter import DataConverter
-from graphnet.data.utilities.random import pairwise_shuffle
-=======
     logger.warning("icecube package not available.")
->>>>>>> b84fca4a
 
 
 class SQLiteDataConverter(DataConverter):

--- conflicted
+++ resolved
@@ -15,12 +15,8 @@
     from graphnet.training.loss_functions import LossFunction  # type: ignore[attr-defined]
 
 from graphnet.models import Model
-<<<<<<< HEAD
 from graphnet.utilities.config import save_model_config
-=======
-from graphnet.utilities.config.model_config import save_config
 from graphnet.utilities.decorators import final
->>>>>>> 956c18e4
 
 
 class Task(Model):

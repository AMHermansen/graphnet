name: 'Install pytorch and pytorch-geometric for CPU'
description: 'Installs a few common dependencies'
inputs:
  torch-verison:
    description: 'Version of pytorch to install'
    required: true
    default: '1.9.0'
  pyg-verison:
    description: 'Version of pytorch-geometric to install'
    required: true
    default: '2.0.1'
runs:
  using: "composite"
  steps:
    - name: "Install dependencies"
      run: |
<<<<<<< HEAD
        pip install --upgrade pip 
=======
        pip install --upgrade pip
>>>>>>> 90e885ce
        pip install wheel
        pip install torch==${{ inputs.torch-verison }}+cpu -f https://download.pytorch.org/whl/cpu/torch_stable.html
        pip install torch-cluster==1.5.9 -f https://data.pyg.org/whl/torch-${{ inputs.torch-verison }}+cpu.html
        pip install torch-scatter==2.0.9 -f https://data.pyg.org/whl/torch-${{ inputs.torch-verison }}+cpu.html
        pip install torch-sparse==0.6.12 -f https://data.pyg.org/whl/torch-${{ inputs.torch-verison }}+cpu.html
        pip install torch-spline-conv==1.2.1 -f https://data.pyg.org/whl/torch-${{ inputs.torch-verison }}+cpu.html
        pip install torch-geometric==${{ inputs.pyg-verison }}
      shell: bash<|MERGE_RESOLUTION|>--- conflicted
+++ resolved
@@ -14,11 +14,7 @@
   steps:
     - name: "Install dependencies"
       run: |
-<<<<<<< HEAD
         pip install --upgrade pip 
-=======
-        pip install --upgrade pip
->>>>>>> 90e885ce
         pip install wheel
         pip install torch==${{ inputs.torch-verison }}+cpu -f https://download.pytorch.org/whl/cpu/torch_stable.html
         pip install torch-cluster==1.5.9 -f https://data.pyg.org/whl/torch-${{ inputs.torch-verison }}+cpu.html
